--- conflicted
+++ resolved
@@ -1,20 +1,13 @@
 use aes_gcm::aead::generic_array::GenericArray;
 use aes_gcm::aead::{Aead, OsRng};
 use aes_gcm::{AeadCore, Aes256Gcm, Key, KeyInit};
-<<<<<<< HEAD
 use rocket::http::Method;
 use rocket::response::content;
 use rocket::serde::json::Json;
 use rocket::serde::Deserialize;
 use rocket::time::PrimitiveDateTime;
-use rocket::State;
+use rocket::{State, Responder, post, routes, get};
 use rocket_cors::{CorsOptions, AllowedOrigins};
-=======
-use rocket::serde::json::Json;
-use rocket::serde::Deserialize;
-use rocket::time::PrimitiveDateTime;
-use rocket::{State, Responder, post, routes, get};
->>>>>>> 214829a8
 use sha2::{Digest, Sha256};
 use sqlx::postgres::PgPoolOptions;
 use sqlx::{Pool, Postgres};
@@ -101,17 +94,6 @@
         .await
         .expect("Failed to connect to database");
 
-<<<<<<< HEAD
-    let cors = CorsOptions::default()
-        .allowed_origins(AllowedOrigins::all())
-        .allowed_methods(
-            vec![Method::Get, Method::Post, Method::Patch]
-                .into_iter()
-                .map(From::from)
-                .collect(),
-        )
-        .allow_credentials(true);
-=======
     #[derive(OpenApi)]
     #[openapi(
         paths(
@@ -127,7 +109,16 @@
         ),
     )]
     struct ApiDoc;
->>>>>>> 214829a8
+
+    let cors = CorsOptions::default()
+        .allowed_origins(AllowedOrigins::all())
+        .allowed_methods(
+            vec![Method::Get, Method::Post, Method::Patch]
+                .into_iter()
+                .map(From::from)
+                .collect(),
+        )
+        .allow_credentials(true);
 
     let _rocket = rocket::build()
         .manage(db_pool)
